--- conflicted
+++ resolved
@@ -404,11 +404,7 @@
             
             p = inputParser();
             p.addOptional('cuda_visible_devices', [], @isscalar);
-<<<<<<< HEAD
-            p.addOptional('display', '', @isscalar);
-=======
             p.addOptional('display', '', @(x) isnumeric(x) && mod(x,1)==0);
->>>>>>> 06fbc3a6
             p.addParameter('useTmuxSession', false, @islogical);
             p.parse(varargin{:});
             
