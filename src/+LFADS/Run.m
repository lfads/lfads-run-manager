--- conflicted
+++ resolved
@@ -1187,28 +1187,15 @@
                     fullfile(r.pathLFADSOutput, trainList{iDS}), ...
                     info(iDS).validInds, info(iDS).trainInds);
                 
-<<<<<<< HEAD
-                if isfield(seq{iDS}, 'binWidthMs')
-                    dt_y = seq{iDS}(1).binWidthMs;
-                else
-                    dt_y = seq{iDS}(1).params.dtMS;
-                end
                 if strcmp(r.params.c_output_dist, 'poisson')
                     dt_pm = r.params.spikeBinMs;
+                    dt_y = info(iDS).seq_binSizeMs;
                     rebin = dt_pm / dt_y;
-                    time = seq{iDS}(1).y_time(1:rebin:end);
+                    time = info(iDS).seq_timeVector(1:rebin:end);
                     time = time(1:size(pmData.rates, 2));
                 else        % if gaussian
-                    time = seq{iDS}(1).y_time;
-                end
-=======
-                dt_pm = r.params.spikeBinMs;
-                dt_y = info(iDS).seq_binSizeMs;
-                rebin = dt_pm / dt_y;
-                time = info(iDS).seq_timeVector(1:rebin:end);
-                time = time(1:size(pmData.rates, 2));
-                
->>>>>>> 4e21ad2f
+                    time = info{iDS}.seq_timeVector;
+                end
                 pms(iDS) = LFADS.PosteriorMeans(pmData, r.params, time); %#ok<AGROW>
             end
             prog.finish();
